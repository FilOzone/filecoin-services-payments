--- conflicted
+++ resolved
@@ -92,10 +92,7 @@
         uint256 lockupFixed;
         uint256 settledUpTo;
         uint256 endEpoch;
-<<<<<<< HEAD
         uint256 rateChangeQueueLength;
-=======
->>>>>>> d7024ae8
     }
 
     // token => client => operator => Approval
@@ -260,12 +257,9 @@
                 lockupPeriod: rail.lockupPeriod,
                 lockupFixed: rail.lockupFixed,
                 settledUpTo: rail.settledUpTo,
-<<<<<<< HEAD
-                endEpoch: rail.endEpoch,
-                rateChangeQueueLength: rail.rateChangeQueue.size()
-=======
+                rateChangeQueueLength: rail.rateChangeQueue.size(),
                 endEpoch: rail.endEpoch
->>>>>>> d7024ae8
+
             });
     }
 
@@ -301,10 +295,7 @@
     /// @custom:constraint Caller must be a rail client or operator.
     /// @custom:constraint Rail must be active and not already terminated.
     /// @custom:constraint If called by the client, the payer's account must be fully funded (lockup must be fully settled).
-<<<<<<< HEAD
     /// @custom:constraint If called by the operator, the payer's account lockup settlement is not checked.
-=======
->>>>>>> d7024ae8
     function terminateRail(
         uint256 railId
     )
@@ -837,14 +828,8 @@
         Account storage payer = accounts[rail.token][rail.from];
 
         // Handle terminated and fully settled rails that are still not finalised
-<<<<<<< HEAD
-        if (
-            isRailTerminated(rail) &&
-            rail.settledUpTo >= maxSettlementEpochForTerminatedRail(rail)
-        ) {
-=======
+
         if (isRailTerminated(rail) && rail.settledUpTo >= rail.endEpoch) {
->>>>>>> d7024ae8
             finalizeTerminatedRail(rail, payer);
             return (0, rail.settledUpTo, "rail fully settled and finalized");
         }
@@ -854,14 +839,7 @@
         if (!isRailTerminated(rail)) {
             maxSettlementEpoch = min(untilEpoch, payer.lockupLastSettledAt);
         } else {
-<<<<<<< HEAD
-            maxSettlementEpoch = min(
-                untilEpoch,
-                maxSettlementEpochForTerminatedRail(rail)
-            );
-=======
             maxSettlementEpoch = min(untilEpoch, rail.endEpoch);
->>>>>>> d7024ae8
         }
 
         uint256 startEpoch = rail.settledUpTo;
