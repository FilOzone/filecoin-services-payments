// SPDX-License-Identifier: MIT
pragma solidity ^0.8.20;

import "@openzeppelin/contracts/token/ERC20/IERC20.sol";
import "@openzeppelin/contracts/token/ERC20/utils/SafeERC20.sol";
import "@openzeppelin/contracts/utils/ReentrancyGuard.sol";
import "@openzeppelin/contracts-upgradeable/proxy/utils/Initializable.sol";
import "@openzeppelin/contracts-upgradeable/proxy/utils/UUPSUpgradeable.sol";
import "@openzeppelin/contracts-upgradeable/access/OwnableUpgradeable.sol";
import "./RateChangeQueue.sol";
import "@openzeppelin/contracts/utils/Strings.sol";

interface IArbiter {
    struct ArbitrationResult {
        // The actual payment amount determined by the arbiter after arbitration of a rail during settlement
        uint256 modifiedAmount;
        // The epoch up to and including which settlement should occur.
        uint256 settleUpto;
        // A placeholder note for any additional information the arbiter wants to send to the caller of `settleRail`
        string note;
    }

    function arbitratePayment(
        uint256 railId,
        uint256 proposedAmount,
        // the epoch up to and including which the rail has already been settled
        uint256 fromEpoch,
        // the epoch up to and including which arbitration is requested; payment will be arbitrated for (toEpoch - fromEpoch) epochs
        uint256 toEpoch
    ) external returns (ArbitrationResult memory result);
}

// @title Payments contract.
contract Payments is
    Initializable,
    UUPSUpgradeable,
    OwnableUpgradeable,
    ReentrancyGuard
{
    using SafeERC20 for IERC20;
    using RateChangeQueue for RateChangeQueue.Queue;

    struct Account {
        uint256 funds;
        uint256 lockupCurrent;
        uint256 lockupRate;
        // epoch up to and including which lockup has been settled for the account
        uint256 lockupLastSettledAt;
    }

    struct Rail {
        address token;
        address from;
        address to;
        address operator;
        address arbiter;
        uint256 paymentRate;
        uint256 lockupPeriod;
        uint256 lockupFixed;
        // epoch up to and including which this rail has been settled
        uint256 settledUpTo;
        RateChangeQueue.Queue rateChangeQueue;
        uint256 terminationEpoch; // Epoch at which the rail was terminated (0 if not terminated)
    }

    struct OperatorApproval {
        bool isApproved;
        uint256 rateAllowance;
        uint256 lockupAllowance;
        uint256 rateUsage; // Track actual usage for rate
        uint256 lockupUsage; // Track actual usage for lockup
    }

    // Counter for generating unique rail IDs
    uint256 private _nextRailId;

    // token => owner => Account
    mapping(address => mapping(address => Account)) public accounts;

    // railId => Rail
    mapping(uint256 => Rail) internal rails;

    // token => client => operator => Approval
    mapping(address => mapping(address => mapping(address => OperatorApproval)))
        public operatorApprovals;

    /// @custom:oz-upgrades-unsafe-allow constructor
    constructor() {
        _disableInitializers();
    }

    function initialize() public initializer {
        __Ownable_init(msg.sender);
        __UUPSUpgradeable_init();
    }

    function _authorizeUpgrade(
        address newImplementation
    ) internal override onlyOwner {}

    modifier validateRailActive(uint256 railId) {
        require(
            rails[railId].from != address(0),
            "rail does not exist or is beyond it's last settlement after termination"
        );
        _;
    }

    modifier onlyRailClient(uint256 railId) {
        require(
            rails[railId].from == msg.sender,
            "only the rail client can perform this action"
        );
        _;
    }

    modifier onlyRailOperator(uint256 railId) {
        require(
            rails[railId].operator == msg.sender,
            "only the rail operator can perform this action"
        );
        _;
    }

    modifier onlyRailParticipant(uint256 railId) {
        require(
            rails[railId].from == msg.sender ||
                rails[railId].operator == msg.sender ||
                rails[railId].to == msg.sender,
            "failed to authorize: caller is not a rail participant"
        );
        _;
    }

    modifier validateRailNotTerminated(uint256 railId) {
        require(rails[railId].terminationEpoch == 0, "rail already terminated");
        _;
    }

<<<<<<< HEAD
    /// @notice Updates the approval status and allowances for an operator on behalf of the message sender.
    /// @param token The ERC20 token address for which the approval is being set.
    /// @param operator The address of the operator whose approval is being modified.
    /// @param approved Whether the operator is approved (true) or not (false) to create new rails>
    /// @param rateAllowance The maximum payment rate the operator can set across all rails created by the operator on behalf of the message sender. If this is less than the current payment rate, the operator will only be able to reduce rates until they fall below the target.
    /// @param lockupAllowance The maximum amount of funds the operator can lock up on behalf of the message sender towards future payments. If this exceeds the current total amount of funds locked towards future payments, the operator will only be able to reduce future lockup.
=======
    modifier validateRailTerminated(uint256 railId) {
        require(
            isRailTerminated(rails[railId]),
            "can only be used on terminated rails"
        );
        _;
    }

    modifier validateRailNotInDebt(uint256 railId) {
        Rail storage rail = rails[railId];
        Account storage payer = accounts[rail.token][rail.from];
        require(!isRailInDebt(rail, payer), "rail is in debt");
        _;
    }

    modifier validateNonZeroAddress(address addr, string memory varName) {
        require(
            addr != address(0),
            string.concat(varName, " address cannot be zero")
        );
        _;
    }

    modifier settleAccountLockupBeforeAndAfter(
        address token,
        address owner,
        bool settleFull
    ) {
        Account storage payer = accounts[token][owner];

        // Before function execution
        performSettlementCheck(payer, settleFull, true);

        _;

        // After function execution
        performSettlementCheck(payer, settleFull, false);
    }

    modifier settleAccountLockupBeforeAndAfterForRail(
        uint256 railId,
        bool settleFull,
        uint256 oneTimePayment
    ) {
        Rail storage rail = rails[railId];
        require(rails[railId].from != address(0), "rail is inactive");

        Account storage payer = accounts[rail.token][rail.from];

        // If rail is terminated, ensure it is never in debt
        require(
            !(isRailTerminated(rail) && isRailInDebt(rail, payer)),
            "invariant check failed: terminated rail cannot be in debt"
        );

        require(
            rail.lockupFixed >= oneTimePayment,
            "one time payment cannot be greater than rail lockupFixed"
        );

        // Before function execution
        performSettlementCheck(payer, settleFull, true);

        uint256 accountLockupBefore = payer.lockupCurrent;
        uint256 accountRateBefore = payer.lockupRate;

        // ---- EXECUTE FUNCTION
        _;
        // ---- FUNCTION EXECUTION COMPLETE

        uint256 accountLockupAfter = payer.lockupCurrent;
        uint256 accountRateAfter = payer.lockupRate;

        OperatorApproval storage approval = operatorApprovals[rail.token][
            rail.from
        ][rail.operator];

        // Update operator rate tracking if rate has changed
        if (accountRateAfter > accountRateBefore) {
            uint256 rateIncrease = accountRateAfter - accountRateBefore;
            require(
                approval.rateUsage + rateIncrease <= approval.rateAllowance,
                "operation exceeds operator rate allowance"
            );
            approval.rateUsage += rateIncrease;
        } else if (accountRateBefore > accountRateAfter) {
            uint256 rateDecrease = accountRateBefore - accountRateAfter;
            require(
                approval.rateUsage >= rateDecrease,
                "invariant check failed: operator rate usage cannot be less than rate decrease"
            );
            approval.rateUsage -= rateDecrease;
        }

        // Update operator lockup tracking if lockup has changed
        if (accountLockupAfter > accountLockupBefore) {
            uint256 lockupIncrease = accountLockupAfter - accountLockupBefore;
            require(
                approval.lockupUsage + lockupIncrease <=
                    approval.lockupAllowance,
                "operation exceeds operator lockup allowance"
            );
            approval.lockupUsage += lockupIncrease;
        } else if (accountLockupBefore > accountLockupAfter) {
            uint256 lockupDecrease = accountLockupBefore - accountLockupAfter;
            approval.lockupUsage -= lockupDecrease;
        }

        // note: `oneTimePayment` is bounded by `rail.lockupFixed` which in turn is bounded by `approval.lockupAllowance`
        // when it is initialised. So, the below the fine in the case where client sets `lockupAllowance` 0 BUT after `rail.lockupFixed`
        // has been initialised using an allowance which was valid at that time.
        approval.lockupAllowance = oneTimePayment > approval.lockupAllowance
            ? 0
            : approval.lockupAllowance - oneTimePayment;

        // After function execution
        performSettlementCheck(payer, settleFull, false);
    }

    function performSettlementCheck(
        Account storage payer,
        bool settleFull,
        bool isBefore
    ) internal {
        require(
            payer.funds >= payer.lockupCurrent,
            isBefore
                ? "invariant failure: insufficient funds to cover lockup before function execution"
                : "invariant failure: insufficient funds to cover lockup after function execution"
        );

        // Settle account lockup
        uint256 settledUpto = settleAccountLockup(payer);

        // Verify full settlement if required
        require(
            !settleFull || settledUpto == block.number,
            isBefore
                ? "account lockup not fully settled before function execution"
                : "account lockup not fully settled after function execution"
        );

        require(
            payer.funds >= payer.lockupCurrent,
            isBefore
                ? "invariant failure: insufficient funds to cover lockup before function execution"
                : "invariant failure: insufficient funds to cover lockup after function execution"
        );
    }

>>>>>>> ec098385
    function setOperatorApproval(
        address token,
        address operator,
        bool approved,
        uint256 rateAllowance,
        uint256 lockupAllowance
    )
        external
        validateNonZeroAddress(token, "token")
        validateNonZeroAddress(operator, "operator")
    {
        OperatorApproval storage approval = operatorApprovals[token][
            msg.sender
        ][operator];

        // Update approval status and allowances
        approval.isApproved = approved;
        approval.rateAllowance = rateAllowance;
        approval.lockupAllowance = lockupAllowance;
    }

    /// @notice Terminates a payment rail, preventing further payments after the rail's lockup period. After calling this method, the lockup period cannot be changed, and the rail's rate and fixed lockup may only be reduced.
    /// @param railId The ID of the rail to terminate.
    /// @custom:constraint Caller must be a rail participant (client, operator, or recipient).
    /// @custom:constraint Rail must be active and not already terminated.
    /// @custom:constraint The payer's account must be fully funded.
    function terminateRail(
        uint256 railId
    )
        external
        validateRailActive(railId)
        nonReentrant
        onlyRailParticipant(railId)
        validateRailNotTerminated(railId)
        settleAccountLockupBeforeAndAfterForRail(railId, true, 0)
    {
        Rail storage rail = rails[railId];
        Account storage payer = accounts[rail.token][rail.from];

        rail.terminationEpoch = block.number;

        // Remove the rail rate from account lockup rate but don't set rail rate to zero yet.
        // The rail rate will be used to settle the rail and so we can't zero it yet.
        // However, we remove the rail rate from the client lockup rate because we don't want to
        // lock funds for the rail beyond (current epoch + rail.lockup Period) as we're exiting the rail
        // after that epoch.
        // Since we fully settled the account lockup upto and including the current epoch above,
        // we have enough client funds locked to settle the rail upto and including the (termination epoch + rail.lockupPeriod)
        require(
            payer.lockupRate >= rail.paymentRate,
            "lockup rate inconsistency"
        );
        payer.lockupRate -= rail.paymentRate;
    }

    /// @notice Deposits tokens from the message sender's account into `to`'s account.
    /// @param token The ERC20 token address to deposit.
    /// @param to The address whose account will be credited.
    /// @param amount The amount of tokens to deposit.
    /// @custom:constraint The message sender must have approved this contract to spend the requested amount via the ERC-20 token (`token`).
    function deposit(
        address token,
        address to,
        uint256 amount
    )
        external
        nonReentrant
        validateNonZeroAddress(token, "token")
        validateNonZeroAddress(to, "to")
        settleAccountLockupBeforeAndAfter(token, to, false)
    {
        require(amount > 0, "amount must be greater than 0");

        // Create account if it doesn't exist
        Account storage account = accounts[token][to];

        // Transfer tokens from sender to contract
        IERC20(token).safeTransferFrom(msg.sender, address(this), amount);

        // Update account balance
        account.funds += amount;
    }

<<<<<<< HEAD
    /// @notice Withdraws tokens from the caller's account to the caller's account, up to the amount of currently available tokens (the tokens not currently locked in rails).
    /// @param token The ERC20 token address to withdraw.
    /// @param amount The amount of tokens to withdraw.
    function withdraw(address token, uint256 amount) external nonReentrant {
=======
    function withdraw(
        address token,
        uint256 amount
    )
        external
        nonReentrant
        validateNonZeroAddress(token, "token")
        settleAccountLockupBeforeAndAfter(token, msg.sender, true)
    {
>>>>>>> ec098385
        return withdrawToInternal(token, msg.sender, amount);
    }

    /// @notice Withdraws tokens (`token`) from the caller's account to `to`, up to the amount of currently available tokens (the tokens not currently locked in rails).
    /// @param token The ERC20 token address to withdraw.
    /// @param to The address to receive the withdrawn tokens.
    /// @param amount The amount of tokens to withdraw.
    function withdrawTo(
        address token,
        address to,
        uint256 amount
    )
        external
        nonReentrant
        validateNonZeroAddress(token, "token")
        validateNonZeroAddress(to, "to")
        settleAccountLockupBeforeAndAfter(token, msg.sender, true)
    {
        return withdrawToInternal(token, to, amount);
    }

    function withdrawToInternal(
        address token,
        address to,
        uint256 amount
    ) internal {
        Account storage account = accounts[token][msg.sender];
        uint256 available = account.funds - account.lockupCurrent;
        require(
            amount <= available,
            "insufficient unlocked funds for withdrawal"
        );
        account.funds -= amount;
        IERC20(token).safeTransfer(to, amount);
    }

    /// @notice Create a new rail from `from` to `to`, operated by the caller.
    /// @param token The ERC20 token address for payments on this rail.
    /// @param from The client address (payer) for this rail.
    /// @param to The recipient address for payments on this rail.
    /// @param arbiter Optional address of an arbiter contract (can be address(0) for no arbitration).
    /// @return The ID of the newly created rail.
    /// @custom:constraint Caller must be approved as an operator by the client (from address).
    function createRail(
        address token,
        address from,
        address to,
        address arbiter
    )
        external
        nonReentrant
        validateNonZeroAddress(token, "token")
        validateNonZeroAddress(from, "from")
        validateNonZeroAddress(to, "to")
        returns (uint256)
    {
        address operator = msg.sender;

        // Check if operator is approved - approval is required for rail creation
        OperatorApproval storage approval = operatorApprovals[token][from][
            operator
        ];
        require(approval.isApproved, "operator not approved");

        uint256 railId = _nextRailId++;

        Rail storage rail = rails[railId];
        rail.token = token;
        rail.from = from;
        rail.to = to;
        rail.operator = operator;
        rail.arbiter = arbiter;
        rail.settledUpTo = block.number;
        rail.terminationEpoch = 0;

        return railId;
    }

    /// @notice Modifies the fixed lockup and lockup period of a rail.
    /// - If the rail has already been terminated, the lockup period may not be altered and the fixed lockup may only be reduced.
    /// - If the rail is active, the lockup may only be modified if the payer's account is fully funded and the payer's account must have enough funds to cover the new lockup.
    /// @param railId The ID of the rail to modify.
    /// @param period The new lockup period (in epochs/blocks).
    /// @param lockupFixed The new fixed lockup amount.
    /// @custom:constraint Caller must be the rail operator.
    /// @custom:constraint Operator must have sufficient lockup allowance to cover any increases the lockup period or the fixed lockup.
    function modifyRailLockup(
        uint256 railId,
        uint256 period,
        uint256 lockupFixed
    )
        external
        validateRailActive(railId)
        onlyRailOperator(railId)
        nonReentrant
        validateRailNotInDebt(railId)
        settleAccountLockupBeforeAndAfterForRail(railId, false, 0)
    {
        Rail storage rail = rails[railId];
        bool isTerminated = isRailTerminated(rail);

        if (isTerminated) {
            modifyTerminatedRailLockup(rail, period, lockupFixed);
        } else {
            modifyNonTerminatedRailLockup(rail, period, lockupFixed);
        }
    }

    function modifyTerminatedRailLockup(
        Rail storage rail,
        uint256 period,
        uint256 lockupFixed
    ) internal {
        require(
            period == rail.lockupPeriod && lockupFixed <= rail.lockupFixed,
            "failed to modify terminated rail: cannot change period or increase fixed lockup"
        );

        Account storage payer = accounts[rail.token][rail.from];

        // Calculate the fixed lockup reduction - this is the only change allowed for terminated rails
        uint256 lockupReduction = rail.lockupFixed - lockupFixed;

        // Update payer's lockup - subtract the exact reduction amount
        require(
            payer.lockupCurrent >= lockupReduction,
            "payer's current lockup cannot be less than lockup reduction"
        );
        payer.lockupCurrent -= lockupReduction;

        rail.lockupFixed = lockupFixed;
    }

    function modifyNonTerminatedRailLockup(
        Rail storage rail,
        uint256 period,
        uint256 lockupFixed
    ) internal {
        Account storage payer = accounts[rail.token][rail.from];

        // Don't allow changing the lockup period or increasing the fixed lockup unless the payer's
        // account is fully settled.
        if (payer.lockupLastSettledAt < block.number) {
            require(
                period == rail.lockupPeriod,
                "cannot change the lockup period: insufficient funds to cover the current lockup"
            );
            require(
                lockupFixed <= rail.lockupFixed,
                "cannot increase the fixed lockup: insufficient funds to cover the current lockup"
            );
        }

        // Calculate current (old) lockup.
        uint256 oldLockup = rail.lockupFixed + (rail.paymentRate * rail.lockupPeriod);

        // Calculate new lockup amount with new parameters
        uint256 newLockup = lockupFixed + (rail.paymentRate * period);

        require(
            payer.lockupCurrent >= oldLockup,
            "payer's current lockup cannot be less than old lockup"
        );

        // We blindly update the payer's lockup. If they don't have enough funds to cover the new
        // amount, we'll revert in the post-condition.
        payer.lockupCurrent = payer.lockupCurrent - oldLockup + newLockup;

        // Update rail lockup parameters
        rail.lockupPeriod = period;
        rail.lockupFixed = lockupFixed;
    }

    /// @notice Modifies the payment rate and optionally makes a one-time payment.
    /// - If the rail has already been terminated, one-time payments can be made but the rate may not be increased (only decreased).
    /// - If the payer doesn't have enough funds in their account to settle the rail up to the current epoch, the rail's payment rate may not be changed at all (increased or decreased).
    /// - If the payer's account isn't fully funded, the rail's payment rate may not be increased but it may be decreased.
    /// - Regardless of the payer's account status, one-time payments will always go through provided that the rail has sufficient fixed lockup to cover the payment.
    /// @param railId The ID of the rail to modify.
    /// @param newRate The new payment rate (per epoch). This new rate applies starting the next epoch after the current one.
    /// @param oneTimePayment Optional one-time payment amount to transfer immediately, taken out of the rail's fixed lockup.
    /// @custom:constraint Caller must be the rail operator.
    /// @custom:constraint Operator must have sufficient rate and lockup allowances for any increases.
    function modifyRailPayment(
        uint256 railId,
        uint256 newRate,
        uint256 oneTimePayment
    )
        external
        nonReentrant
        validateRailActive(railId)
        onlyRailOperator(railId)
        settleAccountLockupBeforeAndAfterForRail(railId, false, oneTimePayment)
    {
        Rail storage rail = rails[railId];
        Account storage payer = accounts[rail.token][rail.from];
        Account storage payee = accounts[rail.token][rail.to];

        uint256 oldRate = rail.paymentRate;
        bool isTerminated = isRailTerminated(rail);

        // Validate rate changes based on rail state and account lockup
        if (isTerminated) {
            if (block.number >= maxSettlementEpochForTerminatedRail(rail)) {
                return
                    modifyPaymentForTerminatedRailBeyondLastEpoch(
                        rail,
                        newRate,
                        oneTimePayment
                    );
            }

            require(
                newRate <= oldRate,
                "failed to modify rail: cannot increase rate on terminated rail"
            );
        } else {
            validateRateChangeRequirementsForNonTerminatedRail(
                rail,
                payer,
                oldRate,
                newRate
            );
        }

        // --- Settlement Prior to Rate Change ---
        handleRateChangeSettlement(railId, rail, oldRate, newRate);

        // Calculate the effective lockup period
        uint256 effectiveLockupPeriod;
        if (isTerminated) {
            effectiveLockupPeriod = remainingEpochsForTerminatedRail(rail);
        } else {
            effectiveLockupPeriod = isRailInDebt(rail, payer)
                ? 0
                : rail.lockupPeriod -
                    (block.number - payer.lockupLastSettledAt);
        }

        // Verify one-time payment doesn't exceed fixed lockup
        require(
            rail.lockupFixed >= oneTimePayment,
            "one time payment cannot be greater than rail lockupFixed"
        );

        // Update the rail fixed lockup and payment rate
        rail.lockupFixed = rail.lockupFixed - oneTimePayment;
        rail.paymentRate = newRate;

        // Update payer's lockup rate - only if the rail is not terminated
        // for terminated rails, the payer's lockup rate is already updated during rail termination
        if (!isTerminated) {
            require(
                payer.lockupRate >= oldRate,
                "payer lockup rate cannot be less than old rate"
            );
            payer.lockupRate = payer.lockupRate - oldRate + newRate;
        }

        // Update payer's current lockup with effective lockup period calculation
        // Remove old rate lockup for the effective period, add new rate lockup for the same period
        payer.lockupCurrent =
            payer.lockupCurrent -
            (oldRate * effectiveLockupPeriod) +
            (newRate * effectiveLockupPeriod) -
            oneTimePayment;

        // --- Process the One-Time Payment ---
        processOneTimePayment(payer, payee, oneTimePayment);
    }

    function modifyPaymentForTerminatedRailBeyondLastEpoch(
        Rail storage rail,
        uint256 newRate,
        uint256 oneTimePayment
    ) internal {
        uint256 endEpoch = maxSettlementEpochForTerminatedRail(rail);
        require(
            newRate == 0 && oneTimePayment == 0,
            "for terminated rails beyond last settlement epoch, both new rate and one-time payment must be 0"
        );

        // Check if we need to record the current rate in the queue (should only do this once for the last epoch)
        if (
            rail.rateChangeQueue.isEmpty() ||
            rail.rateChangeQueue.peekTail().untilEpoch < endEpoch
        ) {
            // Queue the current rate up to the max settlement epoch
            rail.rateChangeQueue.enqueue(rail.paymentRate, endEpoch);
        }

        // Set payment rate to 0 as the rail is past its last settlement epoch
        rail.paymentRate = 0;
    }

    function handleRateChangeSettlement(
        uint256 railId,
        Rail storage rail,
        uint256 oldRate,
        uint256 newRate
    ) internal {
        // If rate hasn't changed, nothing to do
        if (newRate == oldRate) {
            return;
        }

        // No need to settle the rail or enqueue the rate change if the rail has already been settled upto
        // the current epoch
        if (rail.settledUpTo == block.number) {
            return;
        }

        // If there is no arbiter, settle the rail immediately
        if (rail.arbiter == address(0)) {
            (, uint256 settledUpto, ) = settleRail(railId, block.number);
            require(
                settledUpto == block.number,
                "failed to settle rail up to current epoch"
            );
            return;
        }

        // For arbitrated rails with rate change, handle queue
        // Only queue the previous rate once per epoch
        if (
            rail.rateChangeQueue.isEmpty() ||
            rail.rateChangeQueue.peekTail().untilEpoch != block.number
        ) {
            // For arbitrated rails, we need to enqueue the old rate.
            // This ensures that the old rate is applied up to and including the current block.
            // The new rate will be applicable starting from the next block.
            rail.rateChangeQueue.enqueue(oldRate, block.number);
        }
    }

    function processOneTimePayment(
        Account storage payer,
        Account storage payee,
        uint256 oneTimePayment
    ) internal {
        if (oneTimePayment > 0) {
            require(
                payer.funds >= oneTimePayment,
                "insufficient funds for one-time payment"
            );
            payer.funds -= oneTimePayment;
            payee.funds += oneTimePayment;
        }
    }

    function validateRateChangeRequirementsForNonTerminatedRail(
        Rail storage rail,
        Account storage payer,
        uint256 oldRate,
        uint256 newRate
    ) internal view {
        if (payer.lockupLastSettledAt == block.number) {
            // if account lockup is fully settled; there's nothing to check
            return;
        }

        // Case 2.A: Lockup not fully settled -> check if rail is in debt
        if (isRailInDebt(rail, payer)) {
            require(newRate == oldRate, "rail is in-debt; cannot change rate");
            return;
        }

        // Case 2.B: Lockup not fully settled but rail is not in debt -> check if rate is being increased
        require(
            newRate <= oldRate,
            "account lockup not fully settled; cannot increase rate"
        );
    }

    function settleTerminatedRailWithoutArbitration(
        uint256 railId
    )
        external
        nonReentrant
        validateRailActive(railId)
        validateRailTerminated(railId)
        onlyRailClient(railId)
        settleAccountLockupBeforeAndAfterForRail(railId, false, 0)
        returns (
            uint256 totalSettledAmount,
            uint256 finalSettledEpoch,
            string memory note
        )
    {
        // Verify the current epoch is greater than the max settlement epoch
        uint256 maxSettleEpoch = maxSettlementEpochForTerminatedRail(
            rails[railId]
        );
        require(
            block.number > maxSettleEpoch,
            "terminated rail can only be settled without arbitration after max settlement epoch"
        );

        return settleRailInternal(railId, maxSettleEpoch, true);
    }

    function settleRail(
        uint256 railId,
        uint256 untilEpoch
    )
        public
        nonReentrant
        validateRailActive(railId)
        settleAccountLockupBeforeAndAfterForRail(railId, false, 0)
        returns (
            uint256 totalSettledAmount,
            uint256 finalSettledEpoch,
            string memory note
        )
    {
        return settleRailInternal(railId, untilEpoch, false);
    }

<<<<<<< HEAD
    /// @notice Settles payments for a rail up to the specified epoch. Settlement may fail to reach the target epoch if either the client lacks the funds to pay up to the current epoch or the arbiter refuses to settle the entire requested range.
    /// @param railId The ID of the rail to settle.
    /// @param untilEpoch The epoch up to which to settle (must not exceed current block number).
    /// @param skipArbitration Whether to skip arbitration (only the client can set this to true).
    /// @return totalSettledAmount The total amount settled and transferred.
    /// @return finalSettledEpoch The epoch up to which settlement was actually completed.
    /// @return note Additional information about the settlement (especially from arbitration).
    function settleRail(
=======
    function settleRailInternal(
>>>>>>> ec098385
        uint256 railId,
        uint256 untilEpoch,
        bool skipArbitration
    )
        internal
        returns (
            uint256 totalSettledAmount,
            uint256 finalSettledEpoch,
            string memory note
        )
    {
        require(
            untilEpoch <= block.number,
            "failed to settle: cannot settle future epochs"
        );

        Rail storage rail = rails[railId];
        Account storage payer = accounts[rail.token][rail.from];

        // Update the payer's lockup to account for elapsed time
        settleAccountLockup(payer);

        // Handle terminated rails
        if (isRailTerminated(rail)) {
            uint256 maxTerminatedRailSettlementEpoch = maxSettlementEpochForTerminatedRail(
                    rail
                );

            // If rail is already fully settled but still active, finalize it
            if (rail.settledUpTo >= maxTerminatedRailSettlementEpoch) {
                finalizeTerminatedRail(rail, payer);
                return (
                    0,
                    rail.settledUpTo,
                    "rail fully settled and finalized"
                );
            }

            // For terminated but not fully settled rails, limit settlement window
            untilEpoch = min(untilEpoch, maxTerminatedRailSettlementEpoch);
        }

        uint256 maxLockupSettlementEpoch = payer.lockupLastSettledAt +
            rail.lockupPeriod;
        uint256 maxSettlementEpoch = min(untilEpoch, maxLockupSettlementEpoch);

        uint256 startEpoch = rail.settledUpTo;
        // Nothing to settle (already settled or zero-duration)
        if (startEpoch >= maxSettlementEpoch) {
            return (
                0,
                startEpoch,
                string.concat(
                    "already settled up to epoch ",
                    Strings.toString(maxSettlementEpoch)
                )
            );
        }

        // For zero rate rails with empty queue, just advance the settlement epoch
        // without transferring funds
        uint256 currentRate = rail.paymentRate;
        if (currentRate == 0 && rail.rateChangeQueue.isEmpty()) {
            rail.settledUpTo = maxSettlementEpoch;

            return
                checkAndFinalizeTerminatedRail(
                    rail,
                    payer,
                    0,
                    maxSettlementEpoch,
                    "zero rate payment rail",
                    "zero rate terminated rail fully settled and finalized"
                );
        }

        // Process settlement depending on whether rate changes exist
        if (rail.rateChangeQueue.isEmpty()) {
            (uint256 amount, string memory segmentNote) = _settleSegment(
                railId,
                startEpoch,
                maxSettlementEpoch,
                currentRate,
                skipArbitration
            );

            require(rail.settledUpTo > startEpoch, "No progress in settlement");

            return
                checkAndFinalizeTerminatedRail(
                    rail,
                    payer,
                    amount,
                    rail.settledUpTo,
                    segmentNote,
                    string.concat(
                        segmentNote,
                        "terminated rail fully settled and finalized."
                    )
                );
        } else {
            (
                uint256 settledAmount,
                string memory settledNote
            ) = _settleWithRateChanges(
                    railId,
                    currentRate,
                    startEpoch,
                    maxSettlementEpoch,
                    skipArbitration
                );

            return
                checkAndFinalizeTerminatedRail(
                    rail,
                    payer,
                    settledAmount,
                    rail.settledUpTo,
                    settledNote,
                    string.concat(
                        settledNote,
                        "terminated rail fully settled and finalized."
                    )
                );
        }
    }

    // Helper function to check and finalize a terminated rail if needed
    function checkAndFinalizeTerminatedRail(
        Rail storage rail,
        Account storage payer,
        uint256 amount,
        uint256 finalEpoch,
        string memory regularNote,
        string memory finalizedNote
    ) internal returns (uint256, uint256, string memory) {
        // Check if rail is a terminated rail that's now fully settled
        if (
            isRailTerminated(rail) &&
            rail.settledUpTo >= maxSettlementEpochForTerminatedRail(rail)
        ) {
            finalizeTerminatedRail(rail, payer);
            return (amount, finalEpoch, finalizedNote);
        }

        return (amount, finalEpoch, regularNote);
    }

    // Helper function to finalize a terminated rail
    function finalizeTerminatedRail(
        Rail storage rail,
        Account storage payer
    ) internal {
        // Reduce the lockup by the fixed amount
        require(
            payer.lockupCurrent >= rail.lockupFixed,
            "lockup inconsistency during rail finalization"
        );
        payer.lockupCurrent -= rail.lockupFixed;

        // Zero out the rail to mark it as inactive
        _zeroOutRail(rail);
    }

    function _settleWithRateChanges(
        uint256 railId,
        uint256 currentRate,
        uint256 startEpoch,
        uint256 targetEpoch,
        bool skipArbitration
    ) internal returns (uint256 totalSettled, string memory note) {
        Rail storage rail = rails[railId];
        RateChangeQueue.Queue storage rateQueue = rail.rateChangeQueue;

        totalSettled = 0;
        uint256 processedEpoch = startEpoch;
        note = "";

        // Process each segment until we reach the target epoch or hit an early exit condition
        while (processedEpoch < targetEpoch) {
            // Default boundary is the target we want to reach
            uint256 segmentEndBoundary = targetEpoch;
            uint256 segmentRate;

            // If we have rate changes in the queue, use the rate from the next change
            if (!rateQueue.isEmpty()) {
                RateChangeQueue.RateChange memory nextRateChange = rateQueue
                    .peek();

                // Validate rate change queue consistency
                require(
                    nextRateChange.untilEpoch >= processedEpoch,
                    "rate queue is in an invalid state"
                );

                // Boundary is the minimum of our target or the next rate change epoch
                segmentEndBoundary = min(
                    targetEpoch,
                    nextRateChange.untilEpoch
                );
                segmentRate = nextRateChange.rate;
            } else {
                // If queue is empty, use the current rail rate
                segmentRate = currentRate;

                // if current rate is zero, there's nothing left to do and we've finished settlement
                if (segmentRate == 0) {
                    rail.settledUpTo = targetEpoch;
                    return (totalSettled, "Zero rate payment rail");
                }
            }

            // Settle the current segment with potentially arbitrated outcomes
            (
                uint256 segmentAmount,
                string memory arbitrationNote
            ) = _settleSegment(
                    railId,
                    processedEpoch,
                    segmentEndBoundary,
                    segmentRate,
                    skipArbitration
                );

            // If arbiter returned no progress, exit early without updating state
            if (rail.settledUpTo <= processedEpoch) {
                return (totalSettled, arbitrationNote);
            }

            // Add the settled amount to our running total
            totalSettled += segmentAmount;

            // If arbiter partially settled the segment, exit early
            if (rail.settledUpTo < segmentEndBoundary) {
                return (totalSettled, arbitrationNote);
            }

            // Successfully settled full segment, update tracking values
            processedEpoch = rail.settledUpTo;
            note = arbitrationNote;

            // Remove the processed rate change from the queue
            if (!rateQueue.isEmpty()) {
                rateQueue.dequeue();
            }
        }

        // We've successfully settled up to the target epoch
        return (totalSettled, note);
    }

    function _settleSegment(
        uint256 railId,
        uint256 epochStart,
        uint256 epochEnd,
        uint256 rate,
        bool skipArbitration
    ) internal returns (uint256 settledAmount, string memory note) {
        Rail storage rail = rails[railId];
        Account storage payer = accounts[rail.token][rail.from];
        Account storage payee = accounts[rail.token][rail.to];

        // Calculate the default settlement values (without arbitration)
        uint256 duration = epochEnd - epochStart;
        settledAmount = rate * duration;
        uint256 settledUntilEpoch = epochEnd;
        note = "";

        // If this rail has an arbiter and we're not skipping arbitration, let it decide on the final settlement amount
        if (rail.arbiter != address(0) && !skipArbitration) {
            IArbiter arbiter = IArbiter(rail.arbiter);
            IArbiter.ArbitrationResult memory result = arbiter.arbitratePayment(
                railId,
                settledAmount,
                epochStart,
                epochEnd
            );

            // Ensure arbiter doesn't settle beyond our segment's end boundary
            require(
                result.settleUpto <= epochEnd,
                "arbiter settled beyond segment end"
            );
            require(
                result.settleUpto >= epochStart,
                "arbiter settled before segment start"
            );

            settledUntilEpoch = result.settleUpto;
            settledAmount = result.modifiedAmount;
            note = result.note;

            // Ensure arbiter doesn't allow more payment than the maximum possible
            // for the epochs they're confirming
            uint256 maxAllowedAmount = rate * (settledUntilEpoch - epochStart);
            require(
                result.modifiedAmount <= maxAllowedAmount,
                "arbiter modified amount exceeds maximum for settled duration"
            );
        }

        // Verify payer has sufficient funds for the settlement
        require(
            payer.funds >= settledAmount,
            "failed to settle: insufficient funds to cover settlement"
        );

        // Verify payer has sufficient lockup for the settlement
        require(
            payer.lockupCurrent >= settledAmount,
            "failed to settle: insufficient lockup to cover settlement"
        );

        // Transfer funds from payer to payee
        payer.funds -= settledAmount;
        payee.funds += settledAmount;

        // Reduce the lockup by the settled amount
        payer.lockupCurrent -= settledAmount;

        // Update the rail's settled epoch
        rail.settledUpTo = settledUntilEpoch;

        // Invariant check: lockup should never exceed funds
        require(
            payer.lockupCurrent <= payer.funds,
            "failed to settle: invariant violation: insufficient funds to cover lockup after settlement"
        );

        return (settledAmount, note);
    }

    // attempts to settle account lockup up to and including the current epoch
    // returns the actual epoch upto and including which the lockup was settled
    function settleAccountLockup(
        Account storage account
    ) internal returns (uint256) {
        uint256 currentEpoch = block.number;
        uint256 elapsedTime = currentEpoch - account.lockupLastSettledAt;

        if (elapsedTime <= 0) {
            return account.lockupLastSettledAt;
        }

        if (account.lockupRate == 0) {
            account.lockupLastSettledAt = currentEpoch;
            return currentEpoch;
        }

        uint256 additionalLockup = account.lockupRate * elapsedTime;

        // we have sufficient funds to cover account lockup upto and including the current epoch
        if (account.funds >= account.lockupCurrent + additionalLockup) {
            account.lockupCurrent += additionalLockup;
            account.lockupLastSettledAt = currentEpoch;
            return currentEpoch;
        }

        require(
            account.funds >= account.lockupCurrent,
            "failed to settle: invariant violation: insufficient funds to cover lockup"
        );
        // If insufficient, calculate the fractional epoch where funds became insufficient
        uint256 availableFunds = account.funds - account.lockupCurrent;

        if (availableFunds == 0) {
            return account.lockupLastSettledAt;
        }

        // Round down to the nearest whole epoch
        uint256 fractionalEpochs = availableFunds / account.lockupRate;

        // Apply lockup up to this point
        account.lockupCurrent += account.lockupRate * fractionalEpochs;
        account.lockupLastSettledAt =
            account.lockupLastSettledAt +
            fractionalEpochs;
        return account.lockupLastSettledAt;
    }

    function maxSettlementEpochForTerminatedRail(
        Rail storage rail
    ) internal view returns (uint256) {
        require(isRailTerminated(rail), "rail is not terminated");
        return rail.terminationEpoch + rail.lockupPeriod;
    }

    function remainingEpochsForTerminatedRail(
        Rail storage rail
    ) internal view returns (uint256) {
        require(isRailTerminated(rail), "rail is not terminated");

        // Calculate the maximum settlement epoch for this terminated rail
        uint256 maxSettlementEpoch = maxSettlementEpochForTerminatedRail(rail);

        // If current block beyond max settlement, return 0
        if (block.number > maxSettlementEpoch) {
            return 0;
        }

        // Return the number of epochs (blocks) remaining until max settlement
        return maxSettlementEpoch - block.number;
    }

    function isRailTerminated(Rail storage rail) internal view returns (bool) {
        require(
            rail.from != address(0),
            "failed to check: rail does not exist"
        );
        return rail.terminationEpoch > 0;
    }

    function isRailInDebt(
        Rail storage rail,
        Account storage payer
    ) internal view returns (bool) {
        return !isRailTerminated(rail) && block.number > payer.lockupLastSettledAt + rail.lockupPeriod;
    }

    function _zeroOutRail(Rail storage rail) internal {
        // Check if queue is empty before clearing
        require(
            rail.rateChangeQueue.isEmpty(),
            "rate change queue must be empty post full settlement"
        );
        // Clear the rate change queue
        rail.rateChangeQueue.clear();

        rail.token = address(0);
        rail.from = address(0); // This now marks the rail as inactive
        rail.to = address(0);
        rail.operator = address(0);
        rail.arbiter = address(0);
        rail.paymentRate = 0;
        rail.lockupFixed = 0;
        rail.lockupPeriod = 0;
        rail.settledUpTo = 0;
        rail.terminationEpoch = 0;
    }
}

function min(uint256 a, uint256 b) pure returns (uint256) {
    return a < b ? a : b;
}<|MERGE_RESOLUTION|>--- conflicted
+++ resolved
@@ -137,14 +137,6 @@
         _;
     }
 
-<<<<<<< HEAD
-    /// @notice Updates the approval status and allowances for an operator on behalf of the message sender.
-    /// @param token The ERC20 token address for which the approval is being set.
-    /// @param operator The address of the operator whose approval is being modified.
-    /// @param approved Whether the operator is approved (true) or not (false) to create new rails>
-    /// @param rateAllowance The maximum payment rate the operator can set across all rails created by the operator on behalf of the message sender. If this is less than the current payment rate, the operator will only be able to reduce rates until they fall below the target.
-    /// @param lockupAllowance The maximum amount of funds the operator can lock up on behalf of the message sender towards future payments. If this exceeds the current total amount of funds locked towards future payments, the operator will only be able to reduce future lockup.
-=======
     modifier validateRailTerminated(uint256 railId) {
         require(
             isRailTerminated(rails[railId]),
@@ -295,7 +287,12 @@
         );
     }
 
->>>>>>> ec098385
+    /// @notice Updates the approval status and allowances for an operator on behalf of the message sender.
+    /// @param token The ERC20 token address for which the approval is being set.
+    /// @param operator The address of the operator whose approval is being modified.
+    /// @param approved Whether the operator is approved (true) or not (false) to create new rails>
+    /// @param rateAllowance The maximum payment rate the operator can set across all rails created by the operator on behalf of the message sender. If this is less than the current payment rate, the operator will only be able to reduce rates until they fall below the target.
+    /// @param lockupAllowance The maximum amount of funds the operator can lock up on behalf of the message sender towards future payments. If this exceeds the current total amount of funds locked towards future payments, the operator will only be able to reduce future lockup.
     function setOperatorApproval(
         address token,
         address operator,
@@ -379,12 +376,9 @@
         account.funds += amount;
     }
 
-<<<<<<< HEAD
     /// @notice Withdraws tokens from the caller's account to the caller's account, up to the amount of currently available tokens (the tokens not currently locked in rails).
     /// @param token The ERC20 token address to withdraw.
     /// @param amount The amount of tokens to withdraw.
-    function withdraw(address token, uint256 amount) external nonReentrant {
-=======
     function withdraw(
         address token,
         uint256 amount
@@ -394,7 +388,6 @@
         validateNonZeroAddress(token, "token")
         settleAccountLockupBeforeAndAfter(token, msg.sender, true)
     {
->>>>>>> ec098385
         return withdrawToInternal(token, msg.sender, amount);
     }
 
@@ -769,6 +762,11 @@
         );
     }
 
+    /// @notice Settles payments for a terminated rail without arbitration. This may only be called by the payee and after the terminated rail's max settlement epoch has passed. It's an escape-hatch to unblock payments in an otherwise stuck rail (e.g., due to a buggy arbiter contract) and it always pays in full.
+    /// @param railId The ID of the rail to settle.
+    /// @return totalSettledAmount The total amount settled and transferred.
+    /// @return finalSettledEpoch The epoch up to which settlement was actually completed.
+    /// @return note Additional information about the settlement.
     function settleTerminatedRailWithoutArbitration(
         uint256 railId
     )
@@ -796,6 +794,12 @@
         return settleRailInternal(railId, maxSettleEpoch, true);
     }
 
+    /// @notice Settles payments for a rail up to the specified epoch. Settlement may fail to reach the target epoch if either the client lacks the funds to pay up to the current epoch or the arbiter refuses to settle the entire requested range.
+    /// @param railId The ID of the rail to settle.
+    /// @param untilEpoch The epoch up to which to settle (must not exceed current block number).
+    /// @return totalSettledAmount The total amount settled and transferred.
+    /// @return finalSettledEpoch The epoch up to which settlement was actually completed.
+    /// @return note Additional information about the settlement (especially from arbitration).
     function settleRail(
         uint256 railId,
         uint256 untilEpoch
@@ -813,18 +817,7 @@
         return settleRailInternal(railId, untilEpoch, false);
     }
 
-<<<<<<< HEAD
-    /// @notice Settles payments for a rail up to the specified epoch. Settlement may fail to reach the target epoch if either the client lacks the funds to pay up to the current epoch or the arbiter refuses to settle the entire requested range.
-    /// @param railId The ID of the rail to settle.
-    /// @param untilEpoch The epoch up to which to settle (must not exceed current block number).
-    /// @param skipArbitration Whether to skip arbitration (only the client can set this to true).
-    /// @return totalSettledAmount The total amount settled and transferred.
-    /// @return finalSettledEpoch The epoch up to which settlement was actually completed.
-    /// @return note Additional information about the settlement (especially from arbitration).
-    function settleRail(
-=======
     function settleRailInternal(
->>>>>>> ec098385
         uint256 railId,
         uint256 untilEpoch,
         bool skipArbitration
