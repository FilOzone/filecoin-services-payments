--- conflicted
+++ resolved
@@ -76,12 +76,8 @@
             rates[0], // Initial rate
             lockupPeriod,
             lockupFixed,
-<<<<<<< HEAD
-            validator
-=======
-            arbiter,
+            validator,
             serviceFeeRecipient
->>>>>>> 2bf59cf8
         );
 
         // Apply rate changes for the rest of the rates
