--- conflicted
+++ resolved
@@ -37,9 +37,6 @@
         uint256 fixedLockup = 10 ether;
 
         uint256 railId = helper.setupRailWithParameters(
-<<<<<<< HEAD
-            USER1, USER2, OPERATOR, paymentRate, lockupPeriod, fixedLockup, address(arbiter), SERVICE_FEE_RECIPIENT
-=======
             USER1,
             USER2,
             OPERATOR,
@@ -48,7 +45,6 @@
             fixedLockup,
             address(validator),
             SERVICE_FEE_RECIPIENT   
->>>>>>> 0d937f74
         );
 
         uint256 expectedTotalLockup = fixedLockup + (paymentRate * lockupPeriod);
@@ -81,9 +77,6 @@
         uint256 fixedLockup = 10 ether;
 
         uint256 railId = helper.setupRailWithParameters(
-<<<<<<< HEAD
-            USER1, USER2, OPERATOR, paymentRate, lockupPeriod, fixedLockup, address(arbiter), SERVICE_FEE_RECIPIENT
-=======
             USER1,
             USER2,
             OPERATOR,
@@ -92,7 +85,6 @@
             fixedLockup,
             address(validator),
             SERVICE_FEE_RECIPIENT
->>>>>>> 0d937f74
         );
 
         uint256 expectedTotalLockup = fixedLockup + (paymentRate * lockupPeriod);
